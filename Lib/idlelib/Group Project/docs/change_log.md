--- conflicted
+++ resolved
@@ -1,14 +1,11 @@
 ### Change Log: 20250603
 
-<<<<<<< HEAD
 Added implementation to display the `+` button to the right of the line numbers in the sidebar.
 Uses the `find_foldable_regions` output to display the button on the starting line of a foldable region.
 Refreshes/updates everytime there is a change to the number of lines (similar to how the original line numbers were being updated in the sidebar)
 Currently, on the click of the `+` button, it just prints information about the fold to the terminal, will implement actual folding later.
-=======
+
 Added automated linting script and yaml file to auto format code using pre-commit hooks.
-
->>>>>>> d9584b1c
 
 ### Change Log: 20250528
 
